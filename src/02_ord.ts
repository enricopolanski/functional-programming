--- conflicted
+++ resolved
@@ -1,13 +1,7 @@
 /*
 
-<<<<<<< HEAD
-  Given a type `A` is it possible to define a semigroup instance
-  for `Ord<A>`. What does it represents?
-=======
-  **Quiz**. Dato un tipo `A` è possibile definire una istanza di semigruppo
-  per `Ord<A>`. Cosa potrebbe rappresentare?
-
->>>>>>> 25db8811
+  **Quiz**. Given a type `A` is it possible to define a semigroup instance
+  for `Ord<A>`. What could it represent?
 */
 
 import { pipe } from 'fp-ts/function'
