--- conflicted
+++ resolved
@@ -1,12 +1,8 @@
 /*
 
-<<<<<<< HEAD
-  This module is split in 3 parts:
-=======
   Abstraction for a mechanism to perform actions repetitively until successful.
 
-  Questo modulo è diviso in 3 sezioni
->>>>>>> 25db8811
+  This module is split in 3 parts:
 
   - the model
   - primitives
@@ -14,15 +10,9 @@
 
 */
 
-<<<<<<< HEAD
-//
-// model
-//
-=======
 // -------------------------------------------------------------------------------------
 // model
 // -------------------------------------------------------------------------------------
->>>>>>> 25db8811
 
 export interface RetryStatus {
   /** Iteration number, where `0` is the first try */
@@ -47,15 +37,9 @@
   (status: RetryStatus): number | undefined
 }
 
-<<<<<<< HEAD
-//
-// primitives
-//
-=======
 // -------------------------------------------------------------------------------------
 // primitives
 // -------------------------------------------------------------------------------------
->>>>>>> 25db8811
 
 /**
  * Constant delay with unlimited retries.
@@ -75,15 +59,9 @@
 export const exponentialBackoff = (delay: number): RetryPolicy => (status) =>
   delay * Math.pow(2, status.iterNumber)
 
-<<<<<<< HEAD
-//
-// combinators
-//
-=======
 // -------------------------------------------------------------------------------------
 // combinators
 // -------------------------------------------------------------------------------------
->>>>>>> 25db8811
 
 /**
  * Set a time-upperbound for any delays that may be directed by the
